// connect_options.rs
//
// The set of options for connecting to an MQTT client.
// This file is part of the Eclipse Paho MQTT Rust Client library.
//

/*******************************************************************************
 * Copyright (c) 2017-2019 Frank Pagliughi <fpagliughi@mindspring.com>
 *
 * All rights reserved. This program and the accompanying materials
 * are made available under the terms of the Eclipse Public License v1.0
 * and Eclipse Distribution License v1.0 which accompany this distribution.
 *
 * The Eclipse Public License is available at
 *    http://www.eclipse.org/legal/epl-v10.html
 * and the Eclipse Distribution License is available at
 *   http://www.eclipse.org/org/documents/edl-v10.php.
 *
 * Contributors:
 *    Frank Pagliughi - initial implementation and documentation
 *******************************************************************************/

//! Connect options for the Paho MQTT Rust client library.
//! This contains the structures to define the options for connecting to the
//! MQTT broker/server.

use crate::ffi;
use std::ptr;
use std::time::Duration;
use std::ffi::CString;
use std::os::raw::c_int;

use crate::token::{ConnectToken, Token, TokenInner};
use crate::message::Message;
use crate::will_options::WillOptions;
use crate::ssl_options::SslOptions;
use crate::string_collection::StringCollection;

/////////////////////////////////////////////////////////////////////////////
// Connections

/// The collection of options for connecting to a broker.
/// This can be constructed using a
/// [ConnectOptionsBuilder](struct.ConnectOptionsBuilder.html).
#[derive(Debug)]
pub struct ConnectOptions {
    /// The underlying C options structure.
    /// The 'will', 'ssl', 'username', and 'password' fields should
    /// be NULL (not empty) if unused.
    pub copts: ffi::MQTTAsync_connectOptions,
    will: Option<Box<WillOptions>>,
    ssl: Option<Box<SslOptions>>,
    user_name: Option<CString>,
    password: Option<CString>,
    server_uris: StringCollection,
}

impl ConnectOptions {
    /// Creates a new, default set of connect options.
    pub fn new() -> ConnectOptions {
        ConnectOptions::default()
    }

    // Fixes up the underlying C struct to point to our cached values.
    // This should be called any time a cached object is modified.
    fn fixup(mut opts: ConnectOptions) -> ConnectOptions {
        opts.copts.will = if let Some(ref mut will_opts) = opts.will {
            &mut will_opts.copts
        }
        else {
            ptr::null_mut()
        };

        opts.copts.ssl = if let Some(ref mut ssl_opts) = opts.ssl {
            &mut ssl_opts.copts
        }
        else {
            ptr::null_mut()
        };

        opts.copts.username = if let Some(ref user_name) = opts.user_name {
            user_name.as_ptr()
        }
        else {
            ptr::null()
        };

        opts.copts.password = if let Some(ref password) = opts.password {
            password.as_ptr()
        }
        else {
            ptr::null()
        };

        let n = opts.server_uris.len();
        if n != 0 {
            opts.copts.serverURIs = opts.server_uris.as_c_arr_mut_ptr();
            opts.copts.serverURIcount = n as c_int;
        }
        else {
            opts.copts.serverURIs = ptr::null();
            opts.copts.serverURIcount = 0;
        }

        opts
    }

    /// Gets the "clean session" setting in the options.
    pub fn clean_session(&self) -> bool {
        self.copts.cleansession != 0
    }
    /// This sets the "clean session" behavior for connecting to the server.
    /// When set to true, this directs the server to throw away any state
    /// related to the client, as determined by the client identifier.
    /// When set to false, the server keeps the state information and
    /// resumes the previous session.
    pub fn set_clean_session(&mut self, clean: bool) {
        self.copts.cleansession = if clean { 1 } else { 0 }
    }

    /// Sets the token to ber used for connect completion callbacks.
    /// Note that we leak the token to give to the C lib. When we're
    /// done with it, we must recover and drop it (i.e. in the completion
    /// callback).
    pub fn set_token(&mut self, tok: ConnectToken) {
        let tok: Token = tok.into();

        if self.copts.MQTTVersion < ffi::MQTTVERSION_5 as i32 {
            self.copts.onSuccess = Some(TokenInner::on_success);
            self.copts.onFailure = Some(TokenInner::on_failure);
        }
        else {
            self.copts.onSuccess5 = Some(TokenInner::on_success5);
            self.copts.onFailure5 = Some(TokenInner::on_failure5);
        }
        self.copts.context = tok.into_raw();
    }
}

impl Default for ConnectOptions {
    fn default() -> ConnectOptions {
        let opts = ConnectOptions {
            copts: ffi::MQTTAsync_connectOptions::default(),
            will: None,
            ssl: None,
            user_name: None,
            password: None,
            server_uris: StringCollection::default(),
        };
        ConnectOptions::fixup(opts)
    }
}

impl Clone for ConnectOptions {
    fn clone(&self) -> ConnectOptions {
        let opts = ConnectOptions {
            copts: self.copts.clone(),
            will: self.will.clone(),
            ssl: self.ssl.clone(),
            user_name: self.user_name.clone(),
            password: self.password.clone(),
            server_uris: self.server_uris.clone(),
        };
        ConnectOptions::fixup(opts)
    }
}

unsafe impl Send for ConnectOptions {}
unsafe impl Sync for ConnectOptions {}


/////////////////////////////////////////////////////////////////////////////
//                              Builder
/////////////////////////////////////////////////////////////////////////////

/// Builder to create the options to connect to the MQTT server.
pub struct ConnectOptionsBuilder {
    copts: ffi::MQTTAsync_connectOptions,
    will: Option<WillOptions>,
    ssl: Option<SslOptions>,
    user_name: Option<String>,
    password: Option<String>,
    server_uris: StringCollection,
}

impl ConnectOptionsBuilder {
    /// Creates a new `ConnectOptionsBuilder`
    pub fn new() -> ConnectOptionsBuilder {
        ConnectOptionsBuilder {
            copts: ffi::MQTTAsync_connectOptions::default(),
            will: None,
            ssl: None,
            user_name: None,
            password: None,
            server_uris: StringCollection::default(),
        }
    }

    /// Sets the keep alive interval for the client session.
    ///
    /// # Arguments
    ///
    /// `keep_alive_interval` The maximum time that should pass without
    ///                       communication between the client and server.
    ///                       This has a resolution in seconds.
    pub fn keep_alive_interval(&mut self, keep_alive_interval: Duration) -> &mut ConnectOptionsBuilder {
        let secs = keep_alive_interval.as_secs();
        self.copts.keepAliveInterval = if secs == 0 { 1 } else { secs as i32 };
        self
    }

    /// Sets the 'clean session' flag to send to the broker.
    ///
    /// # Arguments
    ///
    /// `clean` Whether the broker should remove any previously-stored
    ///         information for this client.
    pub fn clean_session(&mut self, clean: bool) -> &mut ConnectOptionsBuilder {
        self.copts.cleansession = if clean { 1 } else { 0 };
        self
    }

    /// Sets the 'clean start' flag to send to the broker.
    ///
    /// # Arguments
    ///
    /// `clean` Whether the broker should remove any previously-stored
    ///         information for this client.
    pub fn clean_start(&mut self, clean: bool) -> &mut ConnectOptionsBuilder {
        self.copts.cleanstart = if clean { 1 } else { 0 };
        self
    }

    /// Sets the maximum number of in-flight messages that can be
    /// simultaneously handled by this client.
    ///
    /// # Arguments
    ///
    /// `max_inflight` The maximum number of messages that can be in-flight
    ///                at any given time with this client.
    pub fn max_inflight(&mut self, max_inflight: i32) -> &mut ConnectOptionsBuilder {
        self.copts.maxInflight = max_inflight;
        self
    }

    /// Sets the LWT options for the connection.
    ///
    /// # Arguments
    ///
    /// `will` The LWT options for the connection.
    #[deprecated(note="Pass in a message with `will_message` instead")]
    pub fn will_options(&mut self, will: WillOptions) -> &mut ConnectOptionsBuilder {
        self.will = Some(will);
        self
    }

    /// Sets the LWT message for the connection.
    ///
    /// # Arguments
    ///
    /// `will` The LWT options for the connection.
    pub fn will_message(&mut self, will: Message) -> &mut ConnectOptionsBuilder {
        let will = WillOptions::from(will);
        self.will = Some(will);
        self
    }

    /// Sets the SSL options for the connection.
    ///
    /// # Arguments
    ///
    /// `ssl` The SSL options for the connection.
    pub fn ssl_options(&mut self, ssl: SslOptions) -> &mut ConnectOptionsBuilder {
        self.ssl = Some(ssl);
        self
    }

    /// Sets the user name for authentication with the broker.
    /// This works with the password.
    ///
    /// # Arguments
    ///
    /// `user_name` The user name to send to the broker.
    ///
    pub fn user_name<S>(&mut self, user_name: S) -> &mut ConnectOptionsBuilder
        where S: Into<String>
    {
        self.user_name = Some(user_name.into());
        self
    }

    /// Sets the password for authentication with the broker.
    /// This works with the user name.
    ///
    /// # Arguments
    ///
    /// `password` The password to send to the broker.
    ///
    pub fn password<S>(&mut self, password: S) -> &mut ConnectOptionsBuilder
        where S: Into<String>
    {
        self.password = Some(password.into());
        self
    }

    /// Sets the time interval to allow the connect to complete.
    ///
    /// # Arguments
    ///
    /// `timeout` The time interval to allow the connect to
    ///           complete. This has a resolution of seconds.
    ///
    pub fn connect_timeout(&mut self, timeout: Duration) -> &mut ConnectOptionsBuilder {
        let secs = timeout.as_secs();
        self.copts.connectTimeout = if secs == 0 { 1 } else { secs as i32 };
        self
    }

    /// Sets the retry interval.
    ///
    /// # Arguments
    ///
    /// `interval` The retry interval. This has a resolution of seconds.
    pub fn retry_interval(&mut self, interval: Duration) -> &mut ConnectOptionsBuilder {
        let secs = interval.as_secs();
        self.copts.connectTimeout = if secs == 0 { 1 } else { secs as i32 };
        self
    }

    /// Specify the servers to which the client will connect.
    ///
    /// # Arguments
    ///
    /// `server_uris` The addresses of the brokers to which this client
    ///               should connect.
    //
    pub fn server_uris<T>(&mut self, server_uris: &[T]) -> &mut ConnectOptionsBuilder
        where T: AsRef<str>
    {
        self.server_uris = StringCollection::new(server_uris);
        self
    }

    /// Sets the version of MQTT to use on the connect.
    ///
    /// # Arguments
    ///
    /// `ver` The version of MQTT to use when connecting to the broker.
    ///       * (0) try the latest version (3.1.1) and work backwards
    ///       * (3) only try v3.1
    ///       * (4) only try v3.1.1
    ///       * (5) only try v5
    ///
    pub fn mqtt_version(&mut self, ver: u32) -> &mut ConnectOptionsBuilder {
        self.copts.MQTTVersion = ver as i32;

        if ver < ffi::MQTTVERSION_5 {
            self.copts.cleanstart = 0;
        }
        else {
            self.copts.cleansession = 0;
        }
        self
    }

    /// Sets the client to automatically reconnect if the connection is lost.
    ///
    /// # Arguments
    ///
    /// `min_retry_interval` The minimum retry interval. Doubled on each
    ///                      failed retry. This has a resolution in seconds.
    /// `max_retry_interval` The maximum retry interval. Doubling stops here
    ///                      on failed retries. This has a resolution in
    ///                      seconds.
    pub fn automatic_reconnect(&mut self, min_retry_interval: Duration,
                                          max_retry_interval: Duration)
                -> &mut ConnectOptionsBuilder
    {
        self.copts.automaticReconnect = 1;  // true

        let mut secs = min_retry_interval.as_secs();
        self.copts.minRetryInterval = if secs == 0 { 1 } else { secs as i32 };

        secs = max_retry_interval.as_secs();
        self.copts.maxRetryInterval = if secs == 0 { 1 } else { secs as i32 };
        self
    }

    /// Finalize the builder to create the connect options.
    pub fn finalize(&self) -> ConnectOptions {
        let opts = ConnectOptions {
            copts: self.copts.clone(),
            will: if let Some(ref will_opts) = self.will {
                    Some(Box::new(will_opts.clone()))
                }
                else { None },
            ssl: if let Some(ref ssl_opts) = self.ssl {
                    Some(Box::new(ssl_opts.clone()))
                }
                else { None },
            user_name: if let Some(ref user_name) = self.user_name {
                    Some(CString::new(user_name.clone()).unwrap())
                }
                else { None },
            password: if let Some(ref password) = self.password {
                    Some(CString::new(password.clone()).unwrap())
                }
                else { None },
            server_uris: self.server_uris.clone(),
        };
        ConnectOptions::fixup(opts)
    }
}

/////////////////////////////////////////////////////////////////////////////
//                              Unit Tests
/////////////////////////////////////////////////////////////////////////////

#[cfg(test)]
mod tests {
    use super::*;
    use std::thread;
    use std::ffi::{CStr};
<<<<<<< HEAD
    use ssl_options::SslOptionsBuilder;
    use types::*;
=======
    use crate::ssl_options::SslOptionsBuilder;
>>>>>>> 2ea6466c
    use std::os::raw::c_char;

    // Identifier fo a C connect options struct
    const STRUCT_ID: [c_char; 4] = [ b'M' as c_char, b'Q' as c_char, b'T' as c_char, b'C' as c_char ];

    #[test]
    fn test_new() {
        let opts = ConnectOptions::new();

        assert_eq!(STRUCT_ID, opts.copts.struct_id);
        assert_eq!(6, opts.copts.struct_version);
        assert_eq!(ptr::null(), opts.copts.will);
        assert_eq!(ptr::null(), opts.copts.username);
        assert_eq!(ptr::null(), opts.copts.password);
        assert_eq!(ptr::null(), opts.copts.ssl);

        assert_eq!(ptr::null_mut(), opts.copts.context);

        assert_eq!(0, opts.copts.serverURIcount);
        assert_eq!(ptr::null(), opts.copts.serverURIs);

        assert_eq!(0, opts.copts.MQTTVersion);
    }

    #[test]
    fn test_ssl() {
        const TRUST_STORE: &str = "some_file.crt";
        let ssl_opts = SslOptionsBuilder::new()
            .trust_store(TRUST_STORE)
            .finalize();

        let opts = ConnectOptionsBuilder::new()
            .ssl_options(ssl_opts)
            .finalize();

        assert!(!opts.copts.ssl.is_null());

        if let Some(ref ssl_opts) = opts.ssl {
            // TODO: Test that ssl_opts.get_trust_store() is TRUST_STORE?
            assert!(true);
            assert_eq!(&ssl_opts.copts as *const _, opts.copts.ssl);
            let ts = unsafe { CStr::from_ptr((*opts.copts.ssl).trustStore) };
            assert_eq!(TRUST_STORE, ts.to_str().unwrap());
        }
        else {
            // The SSL option should be set
            assert!(false);
        };
    }

    #[test]
    fn test_user_name() {
        const NAME: &str = "some-random-name";

        let opts = ConnectOptionsBuilder::new()
                        .user_name(NAME).finalize();

        assert!(!opts.copts.username.is_null());

        if let Some(ref user_name) = opts.user_name {
            assert_eq!(NAME, user_name.to_str().unwrap());

            let s = unsafe { CStr::from_ptr(opts.copts.username) };
            assert_eq!(NAME, s.to_str().unwrap());
        }
        else {
            assert!(false);
        };
    }

    #[test]
    fn test_password() {
        const PSWD: &str = "some-random-password";

        let opts = ConnectOptionsBuilder::new()
                        .password(PSWD).finalize();

        assert!(!opts.copts.password.is_null());

        if let Some(ref password) = opts.password {
            assert_eq!(PSWD, password.to_str().unwrap());

            let s = unsafe { CStr::from_ptr(opts.copts.password) };
            assert_eq!(PSWD, s.to_str().unwrap());
        }
        else {
            assert!(false);
        };
    }

    #[test]
    fn test_server_uris() {
        let servers = [ "tcp://server1:1883", "ssl://server2:1885" ];

        let opts = ConnectOptionsBuilder::new()
                        .server_uris(&servers).finalize();

        assert_eq!(servers.len() as i32, opts.copts.serverURIcount);

        // Compare the strings to the C-arrays in copts
        for (i, ref svr) in servers.iter().enumerate() {
            let s = unsafe { CStr::from_ptr(*opts.copts.serverURIs.offset(i as isize)) };
            assert_eq!(&svr[..], s.to_str().unwrap());
        }
    }

    #[test]
    fn test_mqtt_version() {
        const VER: u32 = MQTT_VERSION_3_1_1;

        let opts = ConnectOptionsBuilder::new().mqtt_version(VER).finalize();
        assert_eq!(VER as i32, opts.copts.MQTTVersion);
    }

    #[test]
    fn test_assign() {
        const KEEP_ALIVE_SECS: u64 = 30;
        const MAX_INFLIGHT: i32 = 25;
        const USER_NAME: &str = "some-name";
        const PASSWORD: &str = "some-password";
        const CONNECT_TIMEOUT_SECS: u64 = 120;


        let org_opts = ConnectOptionsBuilder::new()
            .keep_alive_interval(Duration::new(KEEP_ALIVE_SECS,0))
            .clean_session(false)
            .max_inflight(MAX_INFLIGHT)
            .user_name(USER_NAME)
            .password(PASSWORD)
            .connect_timeout(Duration::new(CONNECT_TIMEOUT_SECS,0))
            .finalize();

        let opts = org_opts;

        assert_eq!(KEEP_ALIVE_SECS as i32, opts.copts.keepAliveInterval);
        assert_eq!(0, opts.copts.cleansession);
        assert_eq!(MAX_INFLIGHT, opts.copts.maxInflight);

        assert_eq!(USER_NAME, opts.user_name.as_ref().unwrap().to_str().unwrap());
        assert_eq!(PASSWORD, opts.password.as_ref().unwrap().to_str().unwrap());

        if let Some(ref user_name) = opts.user_name {
            assert_eq!(user_name.as_ptr(), opts.copts.username)
        }
        else {
            assert!(false)
        };
        if let Some(ref password) = opts.password {
            assert_eq!(password.as_ptr(), opts.copts.password)
        }
        else {
            assert!(false)
        };

        assert_eq!(CONNECT_TIMEOUT_SECS as i32, opts.copts.connectTimeout);
    }
/*
    #[test]
    fn test_clone() {
        const TRUST_STORE: &str = "some_file.crt";
        // Make sure the original goes out of scope
        // before testing the clone.
        let opts = {
            let org_opts = SslOptionsBuilder::new()
                .trust_store(TRUST_STORE)
                .finalize();

            org_opts.clone()
        };

        assert_eq!(TRUST_STORE, opts.trust_store.to_str().unwrap());
        let ts = unsafe { CStr::from_ptr(opts.copts.trustStore) };
        assert_eq!(TRUST_STORE, ts.to_str().unwrap());
    }
*/

    // Determine that the options can be sent across threads.
    // As long as it compiles, this indicates that ConnectOptions implements
    // the Send trait.
    #[test]
    fn test_send() {
        let opts = ConnectOptions::new();

        // TODO: Fill in some values and check them.
        let thr = thread::spawn(move || {
            assert_eq!(STRUCT_ID, opts.copts.struct_id);
        });
        let _ = thr.join().unwrap();
    }
}
<|MERGE_RESOLUTION|>--- conflicted
+++ resolved
@@ -418,16 +418,12 @@
 
 #[cfg(test)]
 mod tests {
-    use super::*;
     use std::thread;
     use std::ffi::{CStr};
-<<<<<<< HEAD
-    use ssl_options::SslOptionsBuilder;
-    use types::*;
-=======
+    use std::os::raw::c_char;
     use crate::ssl_options::SslOptionsBuilder;
->>>>>>> 2ea6466c
-    use std::os::raw::c_char;
+    use crate::types::*;
+    use super::*;
 
     // Identifier fo a C connect options struct
     const STRUCT_ID: [c_char; 4] = [ b'M' as c_char, b'Q' as c_char, b'T' as c_char, b'C' as c_char ];
